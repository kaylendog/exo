from __future__ import annotations
import subprocess
import os
import ctypes
from ctypes import *
import numpy as np
import sys
from PIL import Image
import scipy.stats as st
sys.path.append(sys.path[0]+"/..")
from SYS_ATL import proc, Procedure
sys.path.append(sys.path[0]+"/.")
from .helper import *

<<<<<<< HEAD
def gen_alloc_nest():
    @proc
    def alloc_nest(n : size, m : size,
                   x : R[n,m] @ IN, y: R[n,m] @ IN, res : R[n,m] @ OUT):
        rloc : R[m]
        for i in par(0,n):
            xloc : R[m]
            yloc : R[m]
            for j in par(0,m):
                xloc[j] = x[i,j]
            for j in par(0,m):
                yloc[j] = y[i,j]
            for j in par(0,m):
                rloc[j] = xloc[j] + yloc[j]
            for j in par(0,m):
                res[i,j] = rloc[j]

    return alloc_nest

def test_alloc_nest():
    alloc_nest = gen_alloc_nest()
    assert type(alloc_nest) is Procedure

=======
import pytest

"""
def test_alloc_nest_ir():
    TEST_3 = gen_alloc_nest_ir()
>>>>>>> 8cbc7dad
    filename = "test_alloc_nest"

    # Write pretty printing to a file
    f_pretty = open(os.path.join(directory, filename + "_pretty.atl"), "w")
    f_pretty.write(str(alloc_nest))
    f_pretty.close()

    alloc_nest.compile_c(directory, filename)

    x = nparray([[1.0, 2.0, 3.0], [3.2, 4.0, 5.3]])
    y = nparray([[2.6, 3.7, 8.9], [1.3, 2.3, 6.7]])
    n_size = 2
    m_size = 3
    res = nprand(size=(n_size, m_size))
    res_c = cvt_c(res)

    test_lib = generate_lib(directory, filename)
    test_lib.alloc_nest(c_int(n_size), c_int(
        m_size), cvt_c(x), cvt_c(y), res_c)
    res_c = np.ctypeslib.as_array(res_c, shape=(n_size, m_size))
    alloc_nest.interpret(n=n_size, m=m_size, x=x, y=y, res=res)
    np.testing.assert_almost_equal(res, res_c)
    np.testing.assert_almost_equal(res_c, nparray(
        [[3.6, 5.7, 11.9], [4.5, 6.3, 12.0]]))


"""
@proc
GEMM_Load(y : R[...], i : index, x : R[...], j : index, n : size):
    for j in par(0,n):
        y[i + k] = x[j + k]
    => gemmini_extended_mvin(x + (i0_26)*DIM, y, DIM, DIM);
    GEMM_Load(y, i0, x, i0, 16)
    alloc1 = alloc1.inline('GEMM_Load')
"""
def gen_alloc1():
    @proc
    def alloc1( n : size, x : R[n] @ IN, y : R[n] @ OUT @ GEMM ):
        for i0 in par(0,n/16):
            if i0 == n/16-1:
                instr(GEMM_Load)
                for i1 in par(0,n%16):
                    y[i0] = x[i0*16+i1]
            else:
                instr(GEMM_Load)
                for i1 in par(0,16):
                    y[i0] = x[i0*16+i1]

    return alloc1

@pytest.mark.skip(reason="old instruction annotation deprecated")
def test_alloc1():
    alloc1 = gen_alloc1()
    assert type(alloc1) is Procedure

    filename = "test_alloc1"

    # Write pretty printing to a file
    f_pretty = open(os.path.join(directory, filename + "_pretty.atl"), "w")
    f_pretty.write(str(alloc1))
    f_pretty.close()

    alloc1.compile_c(directory, filename)


def gen_alloc2():
    @proc
    def alloc2( n : size, x : R[n] @ IN, y : R[n] @ OUT @ GEMM ):
        for i0 in par(0,n/16-1):
            instr(GEMM_Load)
            for i1 in par(0,16):
                y[i0] = x[i0*16+i1]
        instr(GEMM_Load)
        for i1 in par(0,n%16):
            y[n/16-1] = x[(n/16-1)*16+i1]

    return alloc2

@pytest.mark.skip(reason="old instruction annotation deprecated")
def test_alloc2():
    alloc2 = gen_alloc2()
    assert type(alloc2) is Procedure

    filename = "test_alloc2"

    # Write pretty printing to a file
    f_pretty = open(os.path.join(directory, filename + "_pretty.atl"), "w")
    f_pretty.write(str(alloc2))
    f_pretty.close()

    alloc2.compile_c(directory, filename)<|MERGE_RESOLUTION|>--- conflicted
+++ resolved
@@ -11,8 +11,8 @@
 from SYS_ATL import proc, Procedure
 sys.path.append(sys.path[0]+"/.")
 from .helper import *
+import pytest
 
-<<<<<<< HEAD
 def gen_alloc_nest():
     @proc
     def alloc_nest(n : size, m : size,
@@ -36,13 +36,6 @@
     alloc_nest = gen_alloc_nest()
     assert type(alloc_nest) is Procedure
 
-=======
-import pytest
-
-"""
-def test_alloc_nest_ir():
-    TEST_3 = gen_alloc_nest_ir()
->>>>>>> 8cbc7dad
     filename = "test_alloc_nest"
 
     # Write pretty printing to a file
