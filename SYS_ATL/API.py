--- conflicted
+++ resolved
@@ -430,10 +430,6 @@
         loopir = Schedules.DoDataReuse(loopir, buf_s, rep_s).result()
 
         return Procedure(loopir, _provenance_eq_Procedure=self)
-<<<<<<< HEAD
-
-
-=======
     
     def configwrite_root(self, config, field, var_pattern):
         if not isinstance(config, Config):
@@ -450,8 +446,7 @@
         loopir   = Schedules.DoConfigWriteRoot(loopir, config, field, var_expr).result()
 
         return Procedure(loopir, _provenance_eq_Procedure=self)
-    
->>>>>>> 947bce2c
+
     def configwrite_after(self, stmt_pattern, config, field, var_pattern):
         if not isinstance(config, Config):
             raise TypeError("Did not pass a config object")
