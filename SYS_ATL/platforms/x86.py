--- conflicted
+++ resolved
@@ -8,11 +8,7 @@
 #   AVX2 intrinsics
 # --------------------------------------------------------------------------- #
 
-<<<<<<< HEAD
-@instr('*(__m256*){dst}.data = _mm256_loadu_ps({src}.data);')
-=======
-@instr('{dst} = _mm256_loadu_ps(&{src_data});')
->>>>>>> 72df7b75
+@instr('*(__m256*){dst_data} = _mm256_loadu_ps({src_data});')
 def mm256_loadu_ps(
     dst: [f32][8] @ AVX2,
     src: [f32][8] @ DRAM
@@ -24,11 +20,7 @@
         dst[i] = src[i]
 
 
-<<<<<<< HEAD
-@instr('_mm256_storeu_ps({dst}.data, *(__m256*){src}.data);')
-=======
-@instr('_mm256_storeu_ps(&{dst_data}, {src});')
->>>>>>> 72df7b75
+@instr('_mm256_storeu_ps({dst_data}, *(__m256*){src_data});')
 def mm256_storeu_ps(
     dst: [f32][8] @ DRAM,
     src: [f32][8] @ AVX2
